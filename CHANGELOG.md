<<<<<<< HEAD
# 1.1.0

## Added
- Support for Authentication Channels Data Stream
- Properties on Client class to ease access to account information

## Fixed
- Issue where Error codes would cause a reconnect when not necessary
- Added Tests to verify basic functionality
- Added is_connected decorator to prevent crashing of program upon trying
to call a client method before the connection was established

# 1.0.2

## Fixed
- Fixed an issue where identifier in the queue processor's `channel_directory` attribute would store incorrect keys for candle data.

=======
# 1.0.2

## Fixed
- Fixed an issue where identifier in the queue processor's `channel_directory` attribute would store incorrect keys for candle data. 
- Fixed issue #18
>>>>>>> 9671c0ea
# 1.0

## Added
- Changelog
- Proper Branching model
- Semantic versioning enforced

## Changed
- Moved processing of data and connection handling to separate class each
- rewrote connection code
- Data is now supplied as queues
- Removed `open()` call in setup.py, caused error on install


## Removed<|MERGE_RESOLUTION|>--- conflicted
+++ resolved
@@ -1,4 +1,3 @@
-<<<<<<< HEAD
 # 1.1.0
 
 ## Added
@@ -14,15 +13,9 @@
 # 1.0.2
 
 ## Fixed
-- Fixed an issue where identifier in the queue processor's `channel_directory` attribute would store incorrect keys for candle data.
-
-=======
-# 1.0.2
-
-## Fixed
 - Fixed an issue where identifier in the queue processor's `channel_directory` attribute would store incorrect keys for candle data. 
 - Fixed issue #18
->>>>>>> 9671c0ea
+
 # 1.0
 
 ## Added
