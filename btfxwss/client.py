--- conflicted
+++ resolved
@@ -492,11 +492,8 @@
         """
         if not self.key and not self.secret:
             raise ValueError("Must supply both key and secret key for API!")
-<<<<<<< HEAD
+
         self.channel_configs['auth'] = {'api_key': self.key, 'secret': self.secret}
-=======
-        self.channel_configs['auth'] = {'key': self.key, 'secret': self.secret}
->>>>>>> 43ac5391
         self.conn.send(api_key=self.key, secret=self.secret, auth=True)
 
     @is_connected
