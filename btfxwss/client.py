--- conflicted
+++ resolved
@@ -38,12 +38,6 @@
         self.key = key if key else ''
         self.secret = secret if secret else ''
 
-<<<<<<< HEAD
-        # Set up bookkeeping variables & configurations
-        self.channel_configs = defaultdict(dict)
-
-=======
->>>>>>> 4610c1db
         self.conn = WebSocketConnection(log_level=log_level,
                                         **wss_kwargs)
         self.queue_processor = QueueProcessor(self.conn.q,
@@ -107,13 +101,8 @@
 
     @property
     def transactions(self):
-<<<<<<< HEAD
-        """Return history of trades associated with the user account.
-        
-=======
         """Return history of trades associacted with the user account.
 
->>>>>>> 4610c1db
         :return: Queue()
         """
         return self.queue_processor.account['Trades']
