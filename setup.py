--- conflicted
+++ resolved
@@ -1,100 +1,6 @@
 from distutils.core import setup
 
-<<<<<<< HEAD
-long_descr = """=======
-BTFXWSS
-=======
-
-Client for Bitfinex Websocket API written in Python
-
-Currently supports all public endpoints; authenticated channels are a
-work in progress.
-
-Offers graceful exception handling of common server errors.
-
-Data is stored within `BtfxWss` as `Queue`s. There are convenience
-methods available to retrieve a queue for a given type. Consult
-the code for more documentation.
-
-Please note that you must take care of handling data in the queues yourself!
-Not doing so will eventually result in `MemoryError`s, since the queues
-do not have a maximum length defined.
-
-
-Usage
-=====
-
-Starting a session and subscribing to channels.
-
-
-    from btfxwss import BtfxWss
-
-    logging.basicConfig(level=logging.DEBUG, filename='test.log')
-    log = logging.getLogger(__name__)
-
-    fh = logging.FileHandler('test.log')
-    fh.setLevel(logging.DEBUG)
-    sh = logging.StreamHandler(sys.stdout)
-    sh.setLevel(logging.DEBUG)
-
-    log.addHandler(sh)
-    log.addHandler(fh)
-
-    wss = BtfxWss()
-    wss.start()
-    time.sleep(1)  # give the client some prep time to set itself up.
-
-    # Subscribe to some channels
-    wss.subscribe_to_ticker('BTCUSD')
-    wss.subscribe_to_order_book('BTCUSD')
-
-    # Send a ping - if this returns silently, everything's fine.
-    wss.ping()
-
-    # Do something else
-    t = time.time()
-    while time.time() - t < 10:
-        pass
-
-
-Accessing data stored in BtfxWss:
-
-    ticker_q = wss.tickers('BTCUSD')  # returns a Queue object for the pair.
-    while not ticker_q.empty():
-        print(ticker_q.get())
-
-
-Unsubscribing from channels:
-
-    wss.ticker('BTCUSD', unsubscribe=True)
-    wss.ticker('BTCEUR', unsubscribe=True)
-
-
-Shutting down the client:
-
-
-    wss.stop()
-
-Your help is required
-=====================
-
-If you find any bugs, error or have feature requests, please don't hesitate to open an issue.
-Be as descriptive as possible, and I'll look into the matter as soon as I can.
-
-Thanks
-======
-
-A big thanks to the devs providing the `websocket-client <https://github.com/websocket-client/websocket-client>` library,
-as well ekulyk for providing the PythonPusherClient, which I used as a reference
-for the connection class. And finally, a big thanks to all the people submitting
-issues, discussing solutions and simply starring the project - you all help me
-stay excited and motivated for this project! Cheers to you."""
-
-
-setup(name='btfxwss', version='1.1.0', author='Nils Diefenbach',
-=======
 setup(name='btfxwss', version='1.0.3', author='Nils Diefenbach',
->>>>>>> 9671c0ea
       author_email='23okrs20+pypi@mykolab.com',
       url="https://github.com/nlsdfnbch/bitfinex_wss", license='LICENCSE',
       packages=['btfxwss'], install_requires=['websocket-client'],
